{
	"version": 0,
	"dependencies": [
		{
			"importpath": "github.com/PuerkitoBio/goquery",
			"repository": "https://github.com/PuerkitoBio/goquery",
			"revision": "152b1a2c8f5d0340f658bb656032a39b94e52958",
			"branch": "master"
		},
		{
			"importpath": "github.com/Sirupsen/logrus",
			"repository": "https://github.com/Sirupsen/logrus",
			"revision": "a283a10442df8dc09befd873fab202bf8a253d6a",
			"branch": "master"
		},
		{
			"importpath": "github.com/andybalholm/cascadia",
			"repository": "https://github.com/andybalholm/cascadia",
			"revision": "1c31af6f6c1a7b101ed05aacc7d8a738b43ae86e",
			"branch": "master"
		},
		{
			"importpath": "github.com/andygrunwald/go-jira",
			"repository": "https://github.com/andygrunwald/go-jira",
			"revision": "ae45380959ecd26b9c0adcae4c194b7e2253e214",
			"branch": "master"
		},
		{
			"importpath": "github.com/beorn7/perks/quantile",
			"repository": "https://github.com/beorn7/perks",
			"revision": "4c0e84591b9aa9e6dcfdf3e020114cd81f89d5f9",
			"branch": "master",
			"path": "/quantile"
		},
		{
			"importpath": "github.com/bradfitz/gomemcache/memcache",
			"repository": "https://github.com/bradfitz/gomemcache",
			"revision": "fb1f79c6b65acda83063cbc69f6bba1522558bfc",
			"branch": "master",
			"path": "/memcache"
		},
		{
			"importpath": "github.com/cenkalti/backoff",
			"repository": "https://github.com/cenkalti/backoff",
			"revision": "cdf48bbc1eb78d1349cbda326a4a037f7ba565c6",
			"branch": "master"
		},
		{
			"importpath": "github.com/codegangsta/cli",
			"repository": "https://github.com/codegangsta/cli",
			"revision": "d53eb991652b1d438abdd34ce4bfa3ef1539108e",
			"branch": "master"
		},
		{
			"importpath": "github.com/dghubble/go-twitter/twitter",
			"repository": "https://github.com/dghubble/go-twitter",
			"revision": "02eb4f9667b1fe4df2265e12d4366506aab0a78f",
			"branch": "master",
			"path": "/twitter"
		},
		{
			"importpath": "github.com/dghubble/oauth1",
			"repository": "https://github.com/dghubble/oauth1",
			"revision": "b61f9f49ca0b822c9c681186ce83bed924c98e56",
			"branch": "master"
		},
		{
			"importpath": "github.com/dghubble/sling",
			"repository": "https://github.com/dghubble/sling",
			"revision": "9da07f0db0226d82803fc7374dba08506d29da00",
			"branch": "master"
		},
		{
			"importpath": "github.com/die-net/lrucache",
			"repository": "https://github.com/die-net/lrucache",
			"revision": "0e55cff0d6054f900b91c0b5355fe6a6966fad4b",
			"branch": "master"
		},
		{
			"importpath": "github.com/garyburd/redigo/internal",
			"repository": "https://github.com/garyburd/redigo",
			"revision": "ffa8d46ada782d81cfda81a0fbd9f45ceae448e8",
			"branch": "master",
			"path": "/internal"
		},
		{
			"importpath": "github.com/garyburd/redigo/redis",
			"repository": "https://github.com/garyburd/redigo",
			"revision": "ffa8d46ada782d81cfda81a0fbd9f45ceae448e8",
			"branch": "master",
			"path": "/redis"
		},
		{
			"importpath": "github.com/golang/protobuf/proto",
			"repository": "https://github.com/golang/protobuf",
			"revision": "98fa357170587e470c5f27d3c3ea0947b71eb455",
			"branch": "master",
			"path": "/proto"
		},
		{
			"importpath": "github.com/golang/snappy",
			"repository": "https://github.com/golang/snappy",
			"revision": "d9eb7a3d35ec988b8585d4a0068e462c27d28380",
			"branch": "master"
		},
		{
			"importpath": "github.com/google/btree",
			"repository": "https://github.com/google/btree",
			"revision": "925471ac9e2131377a91e1595defec898166fe49",
			"branch": "master"
		},
		{
			"importpath": "github.com/google/go-github/github",
			"repository": "https://github.com/google/go-github",
			"revision": "b5e5babef39c18002f177a134fc49dc5013374ba",
			"branch": "master",
			"path": "/github"
		},
		{
			"importpath": "github.com/google/go-querystring/query",
			"repository": "https://github.com/google/go-querystring",
			"revision": "9235644dd9e52eeae6fa48efd539fdc351a0af53",
			"branch": "master",
			"path": "/query"
		},
		{
			"importpath": "github.com/gregjones/httpcache",
			"repository": "https://github.com/gregjones/httpcache",
			"revision": "413781778738c08fdbb98e1dd65f5abffe8832d0",
			"branch": "master"
		},
		{
			"importpath": "github.com/matrix-org/dugong",
			"repository": "https://github.com/matrix-org/dugong",
			"revision": "193b8f88e381d12f2d53023fba25e43fc81dc5ac",
			"branch": "master"
		},
		{
			"importpath": "github.com/mattn/go-shellwords",
			"repository": "https://github.com/mattn/go-shellwords",
			"revision": "525bedee691b5a8df547cb5cf9f86b7fb1883e24",
			"branch": "master"
		},
		{
			"importpath": "github.com/mattn/go-sqlite3",
			"repository": "https://github.com/mattn/go-sqlite3",
			"revision": "e5a3c16c5c1d80b24f633e68aecd6b0702786d3d",
			"branch": "master"
		},
		{
<<<<<<< HEAD
			"importpath": "github.com/matttproud/golang_protobuf_extensions/pbutil",
			"repository": "https://github.com/matttproud/golang_protobuf_extensions",
			"revision": "c12348ce28de40eed0136aa2b644d0ee0650e56c",
			"branch": "master",
			"path": "/pbutil"
		},
		{
			"importpath": "github.com/mmcdole/gofeed",
			"repository": "https://github.com/mmcdole/gofeed",
			"revision": "1bc2cbeba25b7b594430cff43d7c9e9367cfdca0",
			"branch": "HEAD"
		},
		{
			"importpath": "github.com/mmcdole/goxpp",
			"repository": "https://github.com/mmcdole/goxpp",
			"revision": "e38884aa48c1952a416ba35f3c276e4f02f9b40e",
			"branch": "master"
		},
		{
			"importpath": "github.com/peterbourgon/diskv",
			"repository": "https://github.com/peterbourgon/diskv",
			"revision": "5dfcb07a075adbaaa4094cddfd160b1e1c77a043",
			"branch": "master"
		},
		{
			"importpath": "github.com/prometheus/client_golang",
			"repository": "https://github.com/prometheus/client_golang",
			"revision": "5636dc67ae776adf5590da7349e70fbb9559972d",
			"branch": "master"
		},
		{
			"importpath": "github.com/prometheus/client_model/go",
			"repository": "https://github.com/prometheus/client_model",
			"revision": "fa8ad6fec33561be4280a8f0514318c79d7f6cb6",
			"branch": "master",
			"path": "/go"
		},
		{
			"importpath": "github.com/prometheus/common/expfmt",
			"repository": "https://github.com/prometheus/common",
			"revision": "85637ea67b04b5c3bb25e671dacded2977f8f9f6",
			"branch": "master",
			"path": "/expfmt"
		},
		{
			"importpath": "github.com/prometheus/common/internal/bitbucket.org/ww/goautoneg",
			"repository": "https://github.com/prometheus/common",
			"revision": "85637ea67b04b5c3bb25e671dacded2977f8f9f6",
			"branch": "master",
			"path": "/internal/bitbucket.org/ww/goautoneg"
		},
		{
			"importpath": "github.com/prometheus/common/model",
			"repository": "https://github.com/prometheus/common",
			"revision": "85637ea67b04b5c3bb25e671dacded2977f8f9f6",
			"branch": "master",
			"path": "/model"
		},
		{
			"importpath": "github.com/prometheus/procfs",
			"repository": "https://github.com/prometheus/procfs",
			"revision": "abf152e5f3e97f2fafac028d2cc06c1feb87ffa5",
			"branch": "master"
		},
		{
			"importpath": "github.com/syndtr/goleveldb/leveldb",
			"repository": "https://github.com/syndtr/goleveldb",
			"revision": "6b4daa5362b502898ddf367c5c11deb9e7a5c727",
			"branch": "master",
			"path": "/leveldb"
		},
		{
=======
			"importpath": "github.com/russross/blackfriday",
			"repository": "https://github.com/russross/blackfriday",
			"revision": "35eb537633d9950afc8ae7bdf0edb6134584e9fc",
			"branch": "master"
		},
		{
			"importpath": "github.com/shurcooL/sanitized_anchor_name",
			"repository": "https://github.com/shurcooL/sanitized_anchor_name",
			"revision": "10ef21a441db47d8b13ebcc5fd2310f636973c77",
			"branch": "master"
		},
		{
>>>>>>> 67c68dbd
			"importpath": "golang.org/x/net/context",
			"repository": "https://go.googlesource.com/net",
			"revision": "6a513affb38dc9788b449d59ffed099b8de18fa0",
			"branch": "master",
			"path": "/context"
		},
		{
			"importpath": "golang.org/x/net/html",
			"repository": "https://go.googlesource.com/net",
			"revision": "a333c534c871727fb95745870e8b98a69447f2ce",
			"branch": "master",
			"path": "/html"
		},
		{
			"importpath": "golang.org/x/oauth2",
			"repository": "https://go.googlesource.com/oauth2",
			"revision": "1364adb2c63445016c5ed4518fc71f6a3cda6169",
			"branch": "master"
		},
		{
			"importpath": "golang.org/x/text/encoding",
			"repository": "https://go.googlesource.com/text",
			"revision": "a7c023693a94aedd6b6df43ae7526bfe9d2b7d22",
			"branch": "master",
			"path": "/encoding"
		},
		{
			"importpath": "golang.org/x/text/internal/tag",
			"repository": "https://go.googlesource.com/text",
			"revision": "a7c023693a94aedd6b6df43ae7526bfe9d2b7d22",
			"branch": "master",
			"path": "/internal/tag"
		},
		{
			"importpath": "golang.org/x/text/internal/utf8internal",
			"repository": "https://go.googlesource.com/text",
			"revision": "a7c023693a94aedd6b6df43ae7526bfe9d2b7d22",
			"branch": "master",
			"path": "/internal/utf8internal"
		},
		{
			"importpath": "golang.org/x/text/language",
			"repository": "https://go.googlesource.com/text",
			"revision": "a7c023693a94aedd6b6df43ae7526bfe9d2b7d22",
			"branch": "master",
			"path": "/language"
		},
		{
			"importpath": "golang.org/x/text/runes",
			"repository": "https://go.googlesource.com/text",
			"revision": "a7c023693a94aedd6b6df43ae7526bfe9d2b7d22",
			"branch": "master",
			"path": "/runes"
		},
		{
			"importpath": "golang.org/x/text/transform",
			"repository": "https://go.googlesource.com/text",
			"revision": "a7c023693a94aedd6b6df43ae7526bfe9d2b7d22",
			"branch": "master",
			"path": "/transform"
		},
		{
			"importpath": "google.golang.org/cloud/compute/metadata",
			"repository": "https://code.googlesource.com/gocloud",
			"revision": "30fab6304c9888af49f1884cf4eddad7027e2e7b",
			"branch": "master",
			"path": "/compute/metadata"
		},
		{
			"importpath": "google.golang.org/cloud/internal",
			"repository": "https://code.googlesource.com/gocloud",
			"revision": "30fab6304c9888af49f1884cf4eddad7027e2e7b",
			"branch": "master",
			"path": "/internal"
		},
		{
			"importpath": "gopkg.in/airbrake/gobrake.v2",
			"repository": "https://gopkg.in/airbrake/gobrake.v2",
			"revision": "31c8ff1fb8b79a6947e6565e9a6df535f98a6b94",
			"branch": "master"
		},
		{
			"importpath": "gopkg.in/gemnasium/logrus-airbrake-hook.v2",
			"repository": "https://gopkg.in/gemnasium/logrus-airbrake-hook.v2",
			"revision": "31e6fd4bd5a98d8ee7673d24bc54ec73c31810dd",
			"branch": "master"
		},
		{
			"importpath": "gopkg.in/yaml.v2",
			"repository": "https://gopkg.in/yaml.v2",
			"revision": "a5b47d31c556af34a302ce5d659e6fea44d90de0",
			"branch": "v2"
		}
	]
}<|MERGE_RESOLUTION|>--- conflicted
+++ resolved
@@ -148,7 +148,6 @@
 			"branch": "master"
 		},
 		{
-<<<<<<< HEAD
 			"importpath": "github.com/matttproud/golang_protobuf_extensions/pbutil",
 			"repository": "https://github.com/matttproud/golang_protobuf_extensions",
 			"revision": "c12348ce28de40eed0136aa2b644d0ee0650e56c",
@@ -221,7 +220,6 @@
 			"path": "/leveldb"
 		},
 		{
-=======
 			"importpath": "github.com/russross/blackfriday",
 			"repository": "https://github.com/russross/blackfriday",
 			"revision": "35eb537633d9950afc8ae7bdf0edb6134584e9fc",
@@ -234,7 +232,6 @@
 			"branch": "master"
 		},
 		{
->>>>>>> 67c68dbd
 			"importpath": "golang.org/x/net/context",
 			"repository": "https://go.googlesource.com/net",
 			"revision": "6a513affb38dc9788b449d59ffed099b8de18fa0",
